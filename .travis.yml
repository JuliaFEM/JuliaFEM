--- conflicted
+++ resolved
@@ -12,17 +12,8 @@
     on_failure: always  # options: [always|never|change] default: always
     on_start: false     # default: false
 before_script:
-<<<<<<< HEAD
     - julia --color=yes -e 'Pkg.clone("https://github.com/JuliaFEM/PkgTestSuite.jl.git")'
     - julia --color=yes -e 'using PkgTestSuite; init()'
-=======
-    - julia --color=yes -e 'Pkg.clone(pwd())'
-    - julia --color=yes -e 'Pkg.add("Coverage")'
-    - julia --color=yes -e 'Pkg.add("Documenter")'
-    - julia --color=yes -e 'Pkg.add("Lint")'
-    - julia --color=yes -e 'Pkg.clone("https://github.com/ahojukka5/CheckHeader.jl.git")'
-    - julia --color=yes -e 'Pkg.clone("https://github.com/ahojukka5/CheckTabs.jl.git")'
->>>>>>> ff3317ee
 script:
     - julia --color=yes -e 'using PkgTestSuite; test()'
 after_success:
