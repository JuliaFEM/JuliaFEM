--- conflicted
+++ resolved
@@ -120,13 +120,8 @@
     # 2. test is slave point inside master, if yes, add to clip
     for i=1:ns
         if vertex_inside_polygon(xs[i], xm)
-<<<<<<< HEAD
-            contains(P, xs[i]) && continue
+            approx_in(xs[i], P) && continue
             # debug("2. $(xs[i]) inside M -> push")
-=======
-            approx_in(xs[i], P) && continue
-            debug("2. $(xs[i]) inside M -> push")
->>>>>>> bb06b151
             push!(P, xs[i])
         end
     end
@@ -148,13 +143,8 @@
             q = xs1 + t*(xs2 - xs1)
             #info("t=$t, q=$q, q ∈ xm ? $(vertex_inside_polygon(q, xm))")
             if vertex_inside_polygon(q, xm)
-<<<<<<< HEAD
-                contains(P, q) && continue
+                approx_in(q, P) && continue
                 # debug("3. $q inside M -> push")
-=======
-                approx_in(q, P) && continue
-                debug("3. $q inside M -> push")
->>>>>>> bb06b151
                 push!(P, q)
             end
         end
